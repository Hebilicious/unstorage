--- conflicted
+++ resolved
@@ -19,17 +19,12 @@
 export interface Driver {
   name?: string;
   options?: any;
-<<<<<<< HEAD
   hasItem: (key: string, options?: TransactionOptions) => MaybePromise<boolean>;
-=======
-  hasItem: (key: string, opts: TransactionOptions) => MaybePromise<boolean>;
->>>>>>> 8353c6da
   getItem: (
     key: string,
     options?: TransactionOptions
   ) => MaybePromise<StorageValue>;
   /** @experimental */
-<<<<<<< HEAD
   getItems?: (
     items: { key: string; options?: TransactionOptions }[],
     commonOptions?: TransactionOptions
@@ -47,19 +42,11 @@
   setItems?: (
     items: { key: string; value: string; options?: TransactionOptions }[],
     commonOptions?: TransactionOptions
-=======
-  getItemRaw?: (key: string, opts: TransactionOptions) => MaybePromise<unknown>;
-  setItem?: (
-    key: string,
-    value: string,
-    opts: TransactionOptions
->>>>>>> 8353c6da
   ) => MaybePromise<void>;
   /** @experimental */
   setItemRaw?: (
     key: string,
     value: any,
-<<<<<<< HEAD
     options?: TransactionOptions
   ) => MaybePromise<void>;
   removeItem?: (
@@ -75,24 +62,12 @@
     options?: TransactionOptions
   ) => MaybePromise<string[]>;
   clear?: (base?: string, options?: TransactionOptions) => MaybePromise<void>;
-=======
-    opts: TransactionOptions
-  ) => MaybePromise<void>;
-  removeItem?: (key: string, opts: TransactionOptions) => MaybePromise<void>;
-  getMeta?: (
-    key: string,
-    opts: TransactionOptions
-  ) => MaybePromise<StorageMeta | null>;
-  getKeys: (base: string, opts: TransactionOptions) => MaybePromise<string[]>;
-  clear?: (base: string, opts: TransactionOptions) => MaybePromise<void>;
->>>>>>> 8353c6da
   dispose?: () => MaybePromise<void>;
   watch?: (callback: WatchCallback) => MaybePromise<Unwatch>;
 }
 
 export interface Storage<T extends StorageValue = StorageValue> {
   // Item
-<<<<<<< HEAD
   hasItem: (key: string, options?: TransactionOptions) => Promise<boolean>;
   getItem: (key: string, options?: TransactionOptions) => Promise<StorageValue>;
   /** @experimental */
@@ -106,22 +81,6 @@
     key: string,
     value: StorageValue,
     options?: TransactionOptions
-=======
-  hasItem: (key: string, opts?: TransactionOptions) => Promise<boolean>;
-  getItem: <U extends T>(
-    key: string,
-    opts?: TransactionOptions
-  ) => Promise<U | null>;
-  /** @experimental See https://github.com/unjs/unstorage/issues/142 */
-  getItemRaw: <T = any>(
-    key: string,
-    opts?: TransactionOptions
-  ) => Promise<MaybeDefined<T> | null>;
-  setItem: <U extends T>(
-    key: string,
-    value: U,
-    opts?: TransactionOptions
->>>>>>> 8353c6da
   ) => Promise<void>;
   /** @experimental */
   setItems: (
@@ -131,13 +90,8 @@
   /** @experimental See https://github.com/unjs/unstorage/issues/142 */
   setItemRaw: <T = any>(
     key: string,
-<<<<<<< HEAD
     value: any,
     options?: TransactionOptions
-=======
-    value: MaybeDefined<T>,
-    opts?: TransactionOptions
->>>>>>> 8353c6da
   ) => Promise<void>;
   removeItem: (
     key: string,
